import { ReceiveMessageCommandOutput } from "@aws-sdk/client-sqs";

import { ConsumerOptions } from "./types.js";

const requiredOptions = [
  "queueUrl",
  // only one of handleMessage / handleMessagesBatch is required
  "handleMessage|handleMessageBatch",
];

function validateOption(
  option: string,
  value: any,
  allOptions: { [key: string]: any },
  strict?: boolean,
): void {
  switch (option) {
    case "batchSize":
      if (value > 10 || value < 1) {
        throw new Error("batchSize must be between 1 and 10.");
      }
      break;
<<<<<<< HEAD
    case 'concurrency':
      if (value < 1) {
        throw new Error('concurrency must be greater than 0.');
      }
      break;
    case 'heartbeatInterval':
=======
    case "heartbeatInterval":
>>>>>>> 0b0dfb6c
      if (
        !allOptions.visibilityTimeout ||
        value >= allOptions.visibilityTimeout
      ) {
        throw new Error(
          "heartbeatInterval must be less than visibilityTimeout.",
        );
      }
      break;
    case "visibilityTimeout":
      if (
        allOptions.heartbeatInterval &&
        value <= allOptions.heartbeatInterval
      ) {
        throw new Error(
          "heartbeatInterval must be less than visibilityTimeout.",
        );
      }
      break;
    case "waitTimeSeconds":
      if (value < 1 || value > 20) {
        throw new Error("waitTimeSeconds must be between 0 and 20.");
      }
      break;
    case "pollingWaitTimeMs":
      if (value < 0) {
        throw new Error("pollingWaitTimeMs must be greater than 0.");
      }
      break;
    default:
      if (strict) {
        throw new Error(`The update ${option} cannot be updated`);
      }
      break;
  }
}

/**
 * Ensure that the required options have been set.
 * @param options The options that have been set by the application.
 */
function assertOptions(options: ConsumerOptions): void {
  requiredOptions.forEach((option) => {
    const possibilities = option.split("|");
    if (!possibilities.find((p) => options[p])) {
      throw new Error(
        `Missing SQS consumer option [ ${possibilities.join(" or ")} ].`,
      );
    }
  });

  if (options.batchSize) {
    validateOption("batchSize", options.batchSize, options);
  }
  if (options.concurrency) {
    validateOption('concurrency', options.concurrency, options);
  }
  if (options.heartbeatInterval) {
    validateOption("heartbeatInterval", options.heartbeatInterval, options);
  }
}

/**
 * Determine if the response from SQS has messages in it.
 * @param response The response from SQS.
 */
function hasMessages(response: ReceiveMessageCommandOutput): boolean {
  return response.Messages && response.Messages.length > 0;
}

export { hasMessages, assertOptions, validateOption };<|MERGE_RESOLUTION|>--- conflicted
+++ resolved
@@ -20,16 +20,12 @@
         throw new Error("batchSize must be between 1 and 10.");
       }
       break;
-<<<<<<< HEAD
-    case 'concurrency':
+    case "concurrency":
       if (value < 1) {
-        throw new Error('concurrency must be greater than 0.');
+        throw new Error("concurrency must be greater than 0.");
       }
       break;
-    case 'heartbeatInterval':
-=======
     case "heartbeatInterval":
->>>>>>> 0b0dfb6c
       if (
         !allOptions.visibilityTimeout ||
         value >= allOptions.visibilityTimeout
@@ -85,7 +81,7 @@
     validateOption("batchSize", options.batchSize, options);
   }
   if (options.concurrency) {
-    validateOption('concurrency', options.concurrency, options);
+    validateOption("concurrency", options.concurrency, options);
   }
   if (options.heartbeatInterval) {
     validateOption("heartbeatInterval", options.heartbeatInterval, options);
