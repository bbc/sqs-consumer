--- conflicted
+++ resolved
@@ -1,10 +1,6 @@
-<<<<<<< HEAD
-import { Consumer } from "../../../../dist/consumer.js";
-=======
-import { Consumer } from "../../../../dist/esm/consumer.js";
->>>>>>> 0b0dfb6c
+import { Consumer } from '../../../../dist/esm/consumer.js';
 
-import { QUEUE_URL, sqs } from "../sqs.js";
+import { QUEUE_URL, sqs } from '../sqs.js';
 
 export const consumer = Consumer.create({
   queueUrl: QUEUE_URL,
@@ -15,5 +11,5 @@
   handleMessage: async (message) => {
     await new Promise((resolve) => setTimeout(resolve, 1500));
     return message;
-  },
+  }
 });