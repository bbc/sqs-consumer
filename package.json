{
  "name": "sqs-consumer",
  "version": "10.0.0-canary.2",
  "description": "Build SQS-based Node applications without the boilerplate",
  "type": "module",
<<<<<<< HEAD
  "main": "dist/index.js",
  "exports": "./dist/index.js",
  "types": "dist/index.d.ts",
=======
  "exports": {
    ".": {
      "types": "./dist/types/index.d.ts",
      "require": "./dist/cjs/index.js",
      "import": "./dist/esm/index.js",
      "default": "./dist/esm/index.js"
    }
  },
>>>>>>> 0b0dfb6c
  "engines": {
    "node": ">=18.0.0"
  },
  "scripts": {
    "clean": "rm -fr dist/*",
    "compile": "tsc -b ./tsconfig.cjs.json ./tsconfig.esm.json",
    "add-package-jsons": "node ./scripts/addPackageJsons.js",
    "build": "npm run clean && npm run compile && npm run add-package-jsons",
    "watch": "tsc --watch",
    "prepublishOnly": "npm run build",
    "test:unit": "mocha --recursive --full-trace --exit",
    "pretest:integration:init": "npm run build",
    "test:integration:init": "sh ./test/scripts/initIntTests.sh",
    "test:integration": "npm run test:integration:init && cucumber-js --config ./test/config/cucumber.mjs",
    "test": "npm run test:unit && npm run test:integration",
    "coverage": "c8 mocha && c8 report --reporter=html && c8 report --reporter=json-summary",
    "lcov": "c8 mocha && c8 report --reporter=lcov",
    "lint": "eslint . --ext .ts",
    "lint:fix": "eslint . --fix",
    "format": "prettier --log-level warn --write \"**/*.{js,json,jsx,md,ts,tsx,html}\"",
    "format:check": "prettier --check \"**/*.{js,json,jsx,md,ts,tsx,html}\"",
    "posttest": "npm run lint && npm run format:check",
    "generate-docs": "typedoc"
  },
  "repository": {
    "type": "git",
    "url": "git+https://github.com/bbc/sqs-consumer.git"
  },
  "bugs": {
    "url": "https://github.com/bbc/sqs-consumer/issues"
  },
  "homepage": "https://bbc.github.io/sqs-consumer/",
  "keywords": [
    "sqs",
    "queue",
    "consumer"
  ],
  "license": "Apache-2.0",
  "publishConfig": {
    "provenance": false
  },
  "release": {
    "branches": [
      "main",
      {
        "name": "canary",
        "prerelease": true
      }
    ],
    "plugins": [
      [
        "@semantic-release/commit-analyzer",
        {
          "preset": "conventionalcommits",
          "releaseRules": [
            {
              "type": "breaking",
              "release": "major"
            },
            {
              "type": "feat",
              "release": "minor"
            },
            {
              "type": "chore",
              "release": "patch"
            },
            {
              "type": "fix",
              "release": "patch"
            },
            {
              "type": "docs",
              "release": "patch"
            },
            {
              "type": "refactor",
              "release": "patch"
            },
            {
              "type": "test",
              "release": "patch"
            }
          ]
        }
      ],
      [
        "@semantic-release/release-notes-generator",
        {
          "preset": "conventionalcommits",
          "presetConfig": {
            "types": [
              {
                "type": "feat",
                "section": "Features"
              },
              {
                "type": "fix",
                "section": "Bug Fixes"
              },
              {
                "type": "chore",
                "section": "Chores"
              },
              {
                "type": "docs",
                "section": "Documentation"
              },
              {
                "type": "refactor",
                "section": "Refactors"
              },
              {
                "type": "test",
                "section": "Tests"
              }
            ]
          }
        }
      ],
      "@semantic-release/changelog",
      "@semantic-release/github",
      "@semantic-release/npm"
    ]
  },
  "devDependencies": {
    "@cucumber/cucumber": "10.3.1",
    "@semantic-release/changelog": "^6.0.3",
    "@semantic-release/commit-analyzer": "^11.1.0",
    "@semantic-release/git": "^10.0.1",
    "@semantic-release/github": "^9.2.6",
    "@semantic-release/npm": "11.0.3",
    "@semantic-release/release-notes-generator": "^12.1.0",
    "@types/chai": "^4.3.12",
    "@types/mocha": "^10.0.6",
    "@types/node": "^20.11.25",
    "@types/sinon": "^17.0.3",
    "c8": "^9.1.0",
    "chai": "5.1.0",
    "conventional-changelog-conventionalcommits": "^7.0.2",
    "eslint": "^8.57.0",
    "eslint-config-iplayer": "^9.2.0",
    "eslint-config-prettier": "^9.1.0",
    "mocha": "^10.3.0",
    "p-event": "6.0.1",
    "prettier": "^3.2.5",
    "semantic-release": "^23.0.2",
    "sinon": "^17.0.1",
    "sqs-producer": "^5.0.0",
    "ts-node": "^10.9.2",
    "typedoc": "^0.25.12",
    "typescript": "^5.4.2"
  },
  "dependencies": {
    "@aws-sdk/client-sqs": "^3.529.1",
    "debug": "^4.3.4"
  },
  "peerDependencies": {
    "@aws-sdk/client-sqs": "^3.529.1"
  },
  "mocha": {
    "extensions": [
      "ts"
    ],
    "spec": "test/tests/**/**/*.test.ts",
    "node-option": [
      "loader=ts-node/esm"
    ]
  },
  "c8": {
    "include": [
      "src/**/*.ts"
    ],
    "extension": [
      ".ts"
    ],
    "sourceMap": true,
    "instrument": true
  },
  "eslintConfig": {
    "extends": [
      "iplayer/base",
      "iplayer/ts",
      "prettier"
    ],
    "parserOptions": {
      "sourceType": "module"
    },
    "rules": {
      "@typescript-eslint/naming-convention": [
        "error",
        {
          "selector": "variable",
          "format": [
            "camelCase",
            "UPPER_CASE",
            "PascalCase"
          ],
          "leadingUnderscore": "allow"
        }
      ]
    }
  }
}<|MERGE_RESOLUTION|>--- conflicted
+++ resolved
@@ -3,11 +3,6 @@
   "version": "10.0.0-canary.2",
   "description": "Build SQS-based Node applications without the boilerplate",
   "type": "module",
-<<<<<<< HEAD
-  "main": "dist/index.js",
-  "exports": "./dist/index.js",
-  "types": "dist/index.d.ts",
-=======
   "exports": {
     ".": {
       "types": "./dist/types/index.d.ts",
@@ -16,7 +11,6 @@
       "default": "./dist/esm/index.js"
     }
   },
->>>>>>> 0b0dfb6c
   "engines": {
     "node": ">=18.0.0"
   },
